--- conflicted
+++ resolved
@@ -78,13 +78,8 @@
                 break;
             }
             case requests::DBEngineRequestType::kShowTables: {
-<<<<<<< HEAD
-                executeSelectRequest(
-                        response, dynamic_cast<const requests::SelectRequest&>(request));
-=======
                 executeShowTablesRequest(
                         response, dynamic_cast<const requests::ShowTablesRequest&>(request));
->>>>>>> 9123007a
                 break;
             }
             case requests::DBEngineRequestType::kInsert: {
