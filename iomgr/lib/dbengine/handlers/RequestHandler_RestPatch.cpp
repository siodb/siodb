--- conflicted
+++ resolved
@@ -45,17 +45,10 @@
     const TransactionParameters tp(m_userId, table->getDatabase().generateNextTransactionId());
     const auto updateResult = table->updateRow(request.m_trid, request.m_columnNames,
             std::move(const_cast<std::vector<Variant>&>(request.m_values)), false, tp);
-<<<<<<< HEAD
-    const bool rowUpdated = std::get<0>(updateResult);
-
-    if (rowUpdated) {
+    if (updateResult.m_updated) {
         response.set_affected_row_count(1);
         response.set_rest_status_code(kRestStatusOk);
     }
-=======
-    if (updateResult.m_updated) response.set_affected_row_count(1);
-    response.set_rest_status_code(kRestStatusOk);
->>>>>>> 3db468be
 
     // Write response message
     {
