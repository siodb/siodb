--- conflicted
+++ resolved
@@ -3,10 +3,7 @@
 - [Environment Preparation](#environment-preparation)
   - [Ubuntu 18.04 LTS](#ubuntu-1804-lts)
   - [Ubuntu 20.04 LTS](#ubuntu-2004-lts)
-<<<<<<< HEAD
-=======
   - [Debian 10](#debian-10)
->>>>>>> b5eff7fb
   - [CentOS 7](#centos-7)
   - [CentOS 8](#centos-8)
   - [RHEL 7](#rhel-7)
