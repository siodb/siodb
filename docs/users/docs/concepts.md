# Concepts

## REST + SQL

<<<<<<< HEAD
The REST API allows you to push and retrieve data from tables you would do in SQL.
=======
The REST API allows you to push and retrieve data from tables as you would do in SQL.
>>>>>>> 28142b5f
The benefit of the REST API is that you can start working without having to install
drivers. It also allows you to work with JSON, which is handy in many cases.

You can even combine the utilization of SQL and REST. Both can work at the same time.
<<<<<<< HEAD
Both SQL and REST pass through the same locking mechanism to gives you consistency
regardless of the protocol used.
=======
>>>>>>> 28142b5f

## Instance

Siodb starts an instance to access a set of databases.
One instance can serve multiple databases.
An instance has a unique name per server.

## Database

A database is a set of files belonging to one database and organized in a certain way.
Siodb uses the instance to produce read and write operations into data files.
Data files contain database objects like tables or indexes.
They also contain business data.

## Column storage

First of all, Siodb stores its data per columns as opposed to row storage
(discover the difference here). Then, each column from each table has its own
set of data files. Furthermore, Siodb indexes each column by design according
to their type.

## Data auto-sizing

Siodb has an automatic data type size for text and blob. Thanks to this feature,
 Siodb takes care of the data size without having to declare column size nor
 impacting performance. For instance, you just have to declare text and blob
 column like this:

```sql
siocli> create table table_test (
             post text,
             video blob
        ) ;
```

## Block partitioning

Siodb writes data from a column in data files called partitions. All partitions
 have the same size. Siodb fills the partition from the beginning to the end
 with the data from clients.

This storage architecture enables high throughput by leveraging the OS multi-threading
capacity. Indeed, for any kind of operation, multiples threads work in parallel to
 go through each partition of requested columns.

## Database versioning

Siodb converts each DML transaction into records. Then, Siodb appends those
records in the columns’ data files. Therefore, Siodb has always a consistent
view of data at any time natively.

This mechanism eliminates the need for a logging system and for an undo space.
Thus, it reduces I/Os considerably at the expense of more disk space consumption.
We choose that mechanism for the convenience it provides while nowadays disk space is cheap.

Therefore, Siodb provides natively versioning of both, the data model and the data.
That makes possible to create tags, flashback the database at any time, and query
the past without any additional configuration nor mechanism.

## The Cell Address Set

To rapidly identify any cells at any time, each cell has a unique address. And a
group of addresses from the cells of the same row is stored into a Cell Address Set.
In other words, Siodb maintains a set of cell addresses (Cell Address Set) per row.
The Cell Address Set is stored in the Master Column.

## The Master Column

The Master Column is a hidden column that Siodb automatically updates over time.
When Siodb produces a Cell Address Set, it stores this set into the Master Column.
Hence, Siodb always knows where the cells of a row are physically stored and can
quickly access to them with a minimum amount of I/Os. And to identify each row,
Siodb also stores a Table Row Id per row in the Master Column.

## Table Row Id

A Table Row Id is a unique numerical identifier (unsigned 64-bit integer). Siodb
increments this Table Row Id per table at each insert transaction. Thus, all newly
create rows in a table are uniquely identified with this Table Row Id. This provides
a virtual representation in rows on top of the physical column storage.
For instance, when you run this kind of query:

```sql
select * from table_1 where column_8 = 'user.mail@siodb.io' ;
```

Siodb will seek first the cells from column_8 of table_1 which match the filter
`user.mail@siodb.io`. For each cell, Siodb gets access to the Cell Address Set
in the master column from where Siodb gets the addresses of remaining cells in the
current row.

## Data changes tracking

Siodb also maintains multiple metadata for each row in the Master Column. For instance,
the date of creation or modification and the user who did the DML transactions on
that version of the row.

You can then query those metadata with standard SQL as you would for regular
column in a table. Thus you always know what’s happens to your data. Only Siodb
writes that metadata and it is not possible to modify them by design.

## Data TTL and data privacy

One of elements of the metadata that Siodb maintains is an expiration timestamp
that can be used to define a TTL (Time to Live) on rows. When the TTL has expired,
Siodb destroys the data physically for that row on the disk. The destruction is
then effortlessly propagated into backups at the next backup synchronization time.

This is a convenient and unique way to comply with the data destruction requested
by end-user using their rights from the data privacy regulations.<|MERGE_RESOLUTION|>--- conflicted
+++ resolved
@@ -2,20 +2,11 @@
 
 ## REST + SQL
 
-<<<<<<< HEAD
-The REST API allows you to push and retrieve data from tables you would do in SQL.
-=======
 The REST API allows you to push and retrieve data from tables as you would do in SQL.
->>>>>>> 28142b5f
 The benefit of the REST API is that you can start working without having to install
 drivers. It also allows you to work with JSON, which is handy in many cases.
 
 You can even combine the utilization of SQL and REST. Both can work at the same time.
-<<<<<<< HEAD
-Both SQL and REST pass through the same locking mechanism to gives you consistency
-regardless of the protocol used.
-=======
->>>>>>> 28142b5f
 
 ## Instance
 
