# Installation

## Requirements

### Hardware

#### Processor

Siodb runs on the x86 processor architecture 64 bits.
You should plan your CPU requirement according to the expected database load.
If you can't figure out now, start with 8 threads. Then add
monitoring to forecast your further CPU needs.

#### Disk space

Siodb uses three distinct spaces:

- **Software space:**
this space is the location where you install Siodb. You can dedicate at least 500MB.

- **Data space:**
Siodb uses this space for business data. You can change this path with the parameter `data_dir`.
There must be enough space in that directory so you can store all the data for your database.
You should monitor this space to avoid issues with Siodb.

- **Log file space:**
This space is the location where Siodb logs its activity. You can dedicate at least 1GB.
You can configure log file destination, rotation and retention policy with `log.*` parameters.

#### Memory

You should plan your memory requirement according to the expected database load.
If you can't figure out now, you can allocate 4GB. Then add monitoring
to forecast your further memory needs.

### Software

#### Operating system

Siodb aims to support the following operating systems:

| OS                           | Architecture | Release | Status            |
| ---------------------------- | ------------ | ------- | ----------------- |
| Ubuntu                       | x86_64       | >=18.04 | Supported         |
| Debian                       | x86_64       | >=10    | Supported         |
<<<<<<< HEAD
| CentOS                       | x86_64       | >=7.5   | Supported         |
| RHEL                         | x86_64       | >=7.5   | Supported         |
=======
| CentOS                       | x86_64       | >=7.8   | Supported         |
| RHEL                         | x86_64       | >=7.8   | Supported         |
>>>>>>> 28142b5f
| Alpine                       | x86_64       | >=3.10  | Not Supported yet |
| openSUSE (Leap)              | x86_64       | >=15    | Not Supported yet |
| SUSE Linux Enterprise Server | x86_64       | >=15    | Not Supported yet |

#### User and group

The `root` OS user owns the Siodb binaries.

Siodb runs with the `siodb` OS user and it owns the data files and configuration files.

Siodb checks that your current OS user belongs to the `siodb` OS group when executing administrative tasks.
You may want to perform administrative tasks with your OS user.

If you choose the **manual installation from the source code**,
You must create the Siodb OS user and the OS group to run Siodb:

- OS user: `siodb`
- OS group: `siodb`

#### Data directory

The data directory is a directory that Siodb will use to store its data.
You can configure that directory in the configuration file with the parameter `data_dir`.

This directory must belong to the `siodb` OS user with the read, write, and execute permissions.
Only user belonging to the `siodb` OS group should be able to read, write and list files from that directory.

## Linux Packages

Download your the packages for your distribution here
[website](https://www.siodb.io/packages/siodb_linux_packages.html).
There is also an automation script that installs everything for you with the last
version of Siodb available. To use the automation script, please go to [the
Quick start page](./../quick_start).

## Installation per OS

### Ubuntu 18.04

#### Install dependencies as root

```bash
apt install -y openssh-client openssl rlwrap
apt install -y ./siodb-protobuf_<VERSION>-ubuntu1804_amd64.deb
apt install -y ./siodb-antlr4-runtime_<VERSION>-ubuntu1804_amd64.deb
apt install -y ./siodb-xxhash_<VERSION>-ubuntu1804_amd64.deb
```

Siodb's dependency packages are available [here](https://www.siodb.io/packages/siodb_linux_packages.html).

#### Siodb installation

```bash
apt install -y ./siodb_<VERSION>-ubuntu1804_amd64.deb
```

### Ubuntu 20.04

#### Install dependencies as root

```bash
apt install -y openssh-client openssl rlwrap
apt install -y ./siodb-protobuf_<VERSION>-ubuntu2004_amd64.deb
apt install -y ./siodb-antlr4-runtime_<VERSION>-ubuntu2004_amd64.deb
apt install -y ./siodb-xxhash_<VERSION>-ubuntu2004_amd64.deb
```

Siodb's dependency packages are available [here](https://www.siodb.io/packages/siodb_linux_packages.html).

#### Siodb installation

```bash
apt install -y ./siodb_<VERSION>-ubuntu2004_amd64.deb
```

### Debian 10

#### Install dependencies as root

```bash
apt install -y openssh-client openssl rlwrap
apt install -y ./siodb-protobuf_<VERSION>-debian10_amd64.deb
apt install -y ./siodb-antlr4-runtime_<VERSION>-debian10_amd64.deb
apt install -y ./siodb-xxhash_<VERSION>-debian10_amd64.deb
```

Siodb's dependency packages are available [here](https://www.siodb.io/packages/siodb_linux_packages.html).

#### Siodb installation

```bash
apt install -y ./siodb_<VERSION>-debian10_amd64.deb
```

### Centos 7 / RHEL 7

#### Install dependencies as root

```bash
yum install -y openssh-clients rlwrap
yum install -y ./siodb-openssl-<VERSION>-1.el7.x86_64.rpm
yum install -y ./siodb-protobuf-<VERSION>-1.el7.x86_64.rpm
yum install -y ./siodb-antlr4-runtime-<VERSION>.el7.x86_64.rpm
yum install -y ./siodb-xxhash-<VERSION>-1.el7.x86_64.rpm
```

Siodb's dependency packages are available [here](https://www.siodb.io/packages/siodb_linux_packages.html).

#### Siodb installation

```bash
yum install -y ./siodb-<VERSION>-1.el7.x86_64.rpm
```

### Centos 8 / RHEL 8

#### Install dependencies as root

```bash
yum install -y openssh-clients openssl rlwrap
yum install -y ./siodb-protobuf-<VERSION>-1.el8.x86_64.rpm
yum install -y ./siodb-antlr4-runtime-<VERSION>.el8.x86_64.rpm
yum install -y ./siodb-xxhash-<VERSION>-1.el8.x86_64.rpm
```

Siodb's dependency packages are available [here](https://www.siodb.io/packages/siodb_linux_packages.html).

#### Siodb installation

```bash
yum install -y ./siodb-<VERSION>-1.el8.x86_64.rpm
```<|MERGE_RESOLUTION|>--- conflicted
+++ resolved
@@ -43,13 +43,8 @@
 | ---------------------------- | ------------ | ------- | ----------------- |
 | Ubuntu                       | x86_64       | >=18.04 | Supported         |
 | Debian                       | x86_64       | >=10    | Supported         |
-<<<<<<< HEAD
-| CentOS                       | x86_64       | >=7.5   | Supported         |
-| RHEL                         | x86_64       | >=7.5   | Supported         |
-=======
 | CentOS                       | x86_64       | >=7.8   | Supported         |
 | RHEL                         | x86_64       | >=7.8   | Supported         |
->>>>>>> 28142b5f
 | Alpine                       | x86_64       | >=3.10  | Not Supported yet |
 | openSUSE (Leap)              | x86_64       | >=15    | Not Supported yet |
 | SUSE Linux Enterprise Server | x86_64       | >=15    | Not Supported yet |
