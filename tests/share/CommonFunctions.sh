#!/bin/bash

# Copyright (C) 2019-2020 Siodb GmbH. All rights reserved.
# Use of this source code is governed by a license that can be found
# in the LICENSE file.

# --------------------------------------------------------------
# set
# --------------------------------------------------------------
if [ "${SIOTEST_TRACE}" == "1" ]; then
set -x
fi
set -e


# --------------------------------------------------------------
# External Parameters
# --------------------------------------------------------------
if [[ -z "${SIODB_BIN}" ]]; then
    current_directory="$(dirname "$0")"
    SIODB_BIN="${current_directory}/build/debug/bin"
fi
if [[ -z "${SIODB_INSTANCE}" ]]; then
    SIODB_INSTANCE=siodb
fi
if [[ -z "${SIOTEST_KEEP_INSTANCE_UP}" ]]; then
    SIOTEST_KEEP_INSTANCE_UP=0
fi


# --------------------------------------------------------------
# Derive parameters
# --------------------------------------------------------------
DATA_DIR=$(cat /etc/siodb/instances/${SIODB_INSTANCE}/config | egrep '^data_dir' \
    | awk -F "=" '{print $2}' | sed -e 's/^[[:space:]]*//')
LOG_DIR=$(cat /etc/siodb/instances/${SIODB_INSTANCE}/config  | egrep '^log.file.destination' \
    | awk -F "=" '{print $2}' | sed -e 's/^[[:space:]]*//')
SCRIPT=$(realpath $0)
SCRIPT_DIR=$(dirname $SCRIPT)
instanceStartupTimeout=45

# --------------------------------------------------------------
# Trapping
# --------------------------------------------------------------
if [[ "${SIOTEST_KEEP_INSTANCE_UP}" == "0" ]]; then
  trap _testfails ERR
fi


# --------------------------------------------------------------
# Global functions
# --------------------------------------------------------------
function _testfails {
  _killSiodb
}

function _killSiodb {
  if [[ `pkill -c siodb` -gt 0 ]]; then
    pkill -9 siodb
  fi
}


function _Prepare {
  _log "INFO" "Cleanup traces of previous default instance"

  if [ ! -f "/etc/siodb/instances/${SIODB_INSTANCE}/config" ]; then
    _log "ERROR" "Configuration file not found."
  fi

  _killSiodb

  if [ -d "${DATA_DIR}" ]; then
    _log "INFO"  "Purging directory '${DATA_DIR}'"
    rm -rf ${DATA_DIR}/*
    rm -rf ${DATA_DIR}/.initialized
    echo "Contents of the ${DATA_DIR}  after cleanup"
    ls -la ${DATA_DIR}
  else
    _log "INFO" "Directory '${DATA_DIR}' must exist."
  fi

  if [ -d "${LOG_DIR}" ]; then
    _log "INFO" "Purging directory '${LOG_DIR}'"
    rm -rf ${LOG_DIR}/*
    echo "Contents of the ${LOG_DIR} after cleanup"
    ls -la ${LOG_DIR}
  else
    _log "INFO" "Directory '${LOG_DIR}' must exist."
  fi

  _log "INFO" "Preparing default Siodb instance"
  dd if=/dev/urandom of=/etc/siodb/instances/${SIODB_INSTANCE}/master_key bs=16 count=1
  cp -f ${SCRIPT_DIR}/../share/public_key /etc/siodb/instances/${SIODB_INSTANCE}/initial_access_key
}

function _ShowSiodbProcesses {
  echo "===== Siodb Processes ====="
  pgrep -a siodb
  echo "==========================="
}

function _StartSiodb {
  _log "INFO" "Starting default Siodb instance"
  ${SIODB_BIN}/siodb --instance ${SIODB_INSTANCE} --daemon
  numberEntriesInLog=0
  counterTimeout=0
  while [[ $numberEntriesInLog -eq 0 ]]; do
    _log "INFO" "Waiting for instance to be ready..."
    numberEntriesInLog=$(egrep 'Listening for (TCP|UNIX) connections' ${LOG_DIR}/siodb_*.log | wc -l | bc)
    if [[ ${counterTimeout} -gt ${instanceStartupTimeout} ]]; then
    _log "ERROR" "Timeout (${instanceStartupTimeout} seconds) reached while starting the instance..."
    fi
    counterTimeout=$((counterTimeout+1))
    sleep 1
  done
  _ShowSiodbProcesses
}

function _StopSiodb {
  if [[ "${SIOTEST_KEEP_INSTANCE_UP}" == "0" ]]; then
    _log "INFO" "Stopping Siodb process on default instance"
    _ShowSiodbProcesses
    SIODB_PROCESS_ID=$(ps -ef | grep "siodb --instance ${SIODB_INSTANCE} --daemon" | grep -v grep \
      | awk '{print $2}')
    if [[ -z "${SIODB_PROCESS_ID}" ]]; then
      echo "Siodb is already not running."
    else
      kill -SIGINT ${SIODB_PROCESS_ID}
      counterSiodbProcesses=$(ps -ef | grep "siodb --instance ${SIODB_INSTANCE} --daemon" | grep -v grep \
        | awk '{print $2}' | wc -l | bc)
      counterTimeout=0
      while [[ $counterSiodbProcesses -ne 0 ]]; do
        _log "INFO" "Waiting for instance to be stopped..."
        counterSiodbProcesses=$(ps -ef | grep "siodb --instance ${SIODB_INSTANCE} --daemon" | grep -v grep \
        | awk '{print $2}' | wc -l | bc)
        if [[ ${counterTimeout} -gt ${instanceStartupTimeout} ]]; then
          _log "ERROR" "Timeout (${instanceStartupTimeout} seconds) reached while stopping the instance..."
        fi
        counterTimeout=$((counterTimeout+1))
        sleep 1
      done
    fi
    echo "After stopping:"
    _ShowSiodbProcesses
  else
    _log "INFO" "Siodb process kept in running state"
  fi
}

function _CheckLogFiles {
  # $1: exclude these patterns because expected
  _log "INFO" "Checking for errors in the log files"
  ERROR_COUNT=$(cat ${LOG_DIR}/* | grep error | egrep -v "${1}" | wc -l)
  if [ "${ERROR_COUNT}" == "0" ]; then
    _log "INFO" "No error detected the in log files"
  else
    echo "## ================================================="
    echo "`cat ${LOG_DIR}/* | grep -n error | egrep -v "${1}"`"
    echo "## ================================================="
    _log "ERROR" "I found an issue in the log files"
  fi
}

function _log {
  echo "## `date "+%Y-%m-%dT%H:%M:%S"` | $1 | $2"
  if [[ "$1" == 'ERROR' ]]; then
    if [[ "${SIOTEST_KEEP_INSTANCE_UP}" == "0" ]]; then
      _testfails
    fi
    exit 1
  fi
}

function _RunSqlScript {
  _log "INFO" "Executing SQL script $1"
  ${SIODB_BIN}/siocli ${SIOCLI_DEBUG} --nologo --admin ${SIODB_INSTANCE} -u root \
    -i ${SCRIPT_DIR}/../share/private_key < $1
}

function _RunSql {
  _log "INFO" "Executing SQL: $1"
  ${SIODB_BIN}/siocli ${SIOCLI_DEBUG} --nologo --admin ${SIODB_INSTANCE} -u root \
    -i ${SCRIPT_DIR}/../share/private_key <<< ''"$1"''
}

<<<<<<< HEAD

function _RunSqlAndValidateOutput {
  # $1: the SQL to execute
  # $2: The expected output
  _log "INFO" "Executing SQL: $1"
  SIOCLI_OUTPUT=$(${SIODB_BIN}/siocli ${SIOCLI_DEBUG} --nologo --admin ${SIODB_INSTANCE} -u root \
    --keep-going -i ${SCRIPT_DIR}/../share/private_key <<< ''"${1}"'')
  EXPECTED_RESULT_COUNT=$(echo "${SIOCLI_OUTPUT}" | egrep "${2}" | wc -l | bc)
  if [[ ${EXPECTED_RESULT_COUNT} -eq 0 ]]; then
    _log "ERROR" "Siocli output does not match expected output. Output is: ${SIOCLI_OUTPUT}"
  else
    _log "INFO" "Siocli output matched expected output."
  fi
=======
function _RunRestRequest3 {
  _log "INFO" "Executing REST request: $1 $2 $3 $4"
  ${SIODB_BIN}/restcli ${RESTCLI_DEBUG} --nologo -m $1 -t $2 -n $3 -i $4 -u $5 -T $6
}

function _RunRestRequest4 {
  _log "INFO" "Executing REST request: $1 $2 $3 $4"
  ${SIODB_BIN}/restcli ${RESTCLI_DEBUG} --nologo -m $1 -t $2 -n $3 -P ''"$4"'' -u $5 -T $6
}

function _RunRestRequest5 {
  _log "INFO" "Executing REST request: $1 $2 $3 @$4"
  ${SIODB_BIN}/restcli ${RESTCLI_DEBUG} --nologo -m $1 -t $2 -n $3 -f "$4" -u $5 -T $6
}

function _RunRestRequest6 {
  _log "INFO" "Executing REST request: $1 $2 $3 $4 $5"
  ${SIODB_BIN}/restcli ${RESTCLI_DEBUG} --nologo -m $1 -t $2 -n $3 -i $4 -P ''"$5"'' -u $6 -T $7
}

function _RunRestRequest6d {
  _log "INFO" "Executing REST request: $1 $2 $3 $4 $5"
  ${SIODB_BIN}/restcli ${RESTCLI_DEBUG} --nologo -m $1 -t $2 -n $3 -i $4 -P ''"$5"'' -u $6 -T $7 --drop
}

function _RunRestRequest7 {
  _log "INFO" "Executing REST request: $1 $2 $3 $4 @$5"
  ${SIODB_BIN}/restcli ${RESTCLI_DEBUG} --nologo -m $1 -t $2 -n $3 -i $4 -f "$5" -u $6 -T $7
}

function _RunRestRequest7d {
  _log "INFO" "Executing REST request: $1 $2 $3 $4 @$5"
  ${SIODB_BIN}/restcli ${RESTCLI_DEBUG} --nologo -m $1 -t $2 -n $3 -i $4 -f "$5" -u $6 -T $7 --drop
}

function _RunCurlGetDatabasesRequest {
  _log "INFO" "Executing CurlGetDatabasesRequest"
  auth=$(echo "$1:$2" | base64 -w0)
  _log "DEBUG" "auth=${auth}"
  curl -v -H "Authorization: Basic ${auth}" http://localhost:50080/databases
  #echo "Running: curl -v http://$1:$2@localhost:50080/databases"
  #curl -v http://$1:$2@localhost:50080/databases
  echo ""
}

function _RunCurlGetTablesRequest {
  _log "INFO" "Executing CurlGetTablesRequest: $1"
  auth=$(echo "$2:$3" | base64 -w0)
  _log "DEBUG" "auth=${auth}"
  curl -v -H "Authorization: Basic ${auth}" http://localhost:50080/databases/$1/tables
  echo ""
}

function _TestExternalAbort {
  _log "INFO" "Testing an external abort $1"
  pkill -9 siodb
>>>>>>> 28142b5f
}<|MERGE_RESOLUTION|>--- conflicted
+++ resolved
@@ -17,8 +17,7 @@
 # External Parameters
 # --------------------------------------------------------------
 if [[ -z "${SIODB_BIN}" ]]; then
-    current_directory="$(dirname "$0")"
-    SIODB_BIN="${current_directory}/build/debug/bin"
+    SIODB_BIN="build/debug/bin"
 fi
 if [[ -z "${SIODB_INSTANCE}" ]]; then
     SIODB_INSTANCE=siodb
@@ -96,7 +95,9 @@
 
 function _ShowSiodbProcesses {
   echo "===== Siodb Processes ====="
-  pgrep -a siodb
+  if [[ $(pgrep -c siodb) -gt 0 ]]; then
+    pgrep -a siodb
+  fi
   echo "==========================="
 }
 
@@ -184,8 +185,6 @@
     -i ${SCRIPT_DIR}/../share/private_key <<< ''"$1"''
 }
 
-<<<<<<< HEAD
-
 function _RunSqlAndValidateOutput {
   # $1: the SQL to execute
   # $2: The expected output
@@ -198,7 +197,8 @@
   else
     _log "INFO" "Siocli output matched expected output."
   fi
-=======
+}
+
 function _RunRestRequest3 {
   _log "INFO" "Executing REST request: $1 $2 $3 $4"
   ${SIODB_BIN}/restcli ${RESTCLI_DEBUG} --nologo -m $1 -t $2 -n $3 -i $4 -u $5 -T $6
@@ -255,5 +255,4 @@
 function _TestExternalAbort {
   _log "INFO" "Testing an external abort $1"
   pkill -9 siodb
->>>>>>> 28142b5f
 }